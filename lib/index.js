--- conflicted
+++ resolved
@@ -1,8 +1,3 @@
 export {default as HotKeys} from './HotKeys';
-<<<<<<< HEAD
-export {default as FocusTrap} from './FocusTrap';
-=======
 export {default as withHotKeys} from './withHotKeys';
-export {default as FocusTrap} from './FocusTrap';
-export {default as HotKeyMapMixin} from './HotKeyMapMixin';
->>>>>>> 9ff19663
+export {default as FocusTrap} from './FocusTrap';